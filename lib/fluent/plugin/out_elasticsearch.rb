# encoding: UTF-8
require 'date'
require 'typhoeus'
require 'elasticsearch'

class Fluent::ElasticsearchOutput < Fluent::BufferedOutput
  Fluent::Plugin.register_output('elasticsearch', self)

  config_param :host, :string,  :default => 'localhost'
  config_param :port, :integer, :default => 9200
  config_param :logstash_format, :bool, :default => false
  config_param :logstash_prefix, :string, :default => "logstash"
  config_param :logstash_dateformat, :string, :default => "%Y.%m.%d"
  config_param :utc_index, :bool, :default => true
  config_param :type_name, :string, :default => "fluentd"
  config_param :index_name, :string, :default => "fluentd"
  config_param :id_key, :string, :default => nil
<<<<<<< HEAD
  config_param :parent_key, :string, :default => nil
=======
  config_param :flush_size, :integer, :default => 1000
>>>>>>> e55576de

  include Fluent::SetTagKeyMixin
  config_set_default :include_tag_key, false

  def initialize
    super
  end

  def configure(conf)
    super
  end

  def start
    super
    @es = Elasticsearch::Client.new :hosts => ["#{@host}:#{@port}"], :reload_connections => true
    raise "Can not reach Elasticsearch cluster (#{@host}:#{@port})!" unless @es.ping
  end

  def format(tag, time, record)
    [tag, time, record].to_msgpack
  end

  def shutdown
    super
  end

  def write(chunk)
    bulk_message = []

    chunk.msgpack_each do |tag, time, record|
      if @logstash_format
        record.merge!({"@timestamp" => Time.at(time).to_datetime.to_s})
	if @utc_index
	    target_index = "#{@logstash_prefix}-#{Time.at(time).getutc.strftime("#{@logstash_dateformat}")}"
	else
	    target_index = "#{@logstash_prefix}-#{Time.at(time).strftime("#{@logstash_dateformat}")}"
	end
      else
        target_index = @index_name
      end

      if @include_tag_key
        record.merge!(@tag_key => tag)
      end

      meta = { "index" => {"_index" => target_index, "_type" => type_name} }
      if @id_key && record[@id_key]
        meta['index']['_id'] = record[@id_key]
      end
<<<<<<< HEAD
      if @parent_key && record[@parent_key]
        meta['index']['_parent'] = record[@parent_key]
      end

      bulk_message << Yajl::Encoder.encode(meta)
      bulk_message << Yajl::Encoder.encode(record)
=======
      if bulk_message.size < @flush_size
        bulk_message << Yajl::Encoder.encode(meta)
        bulk_message << Yajl::Encoder.encode(record)
      else 
	send(bulk_message)
        bulk_message.clear
      end
>>>>>>> e55576de
    end
    send(bulk_message) unless bulk_message.empty?
    bulk_message.clear
  end
  
  def send(data)
    @es.bulk body: data
  end
end<|MERGE_RESOLUTION|>--- conflicted
+++ resolved
@@ -1,6 +1,5 @@
 # encoding: UTF-8
 require 'date'
-require 'typhoeus'
 require 'elasticsearch'
 
 class Fluent::ElasticsearchOutput < Fluent::BufferedOutput
@@ -15,11 +14,8 @@
   config_param :type_name, :string, :default => "fluentd"
   config_param :index_name, :string, :default => "fluentd"
   config_param :id_key, :string, :default => nil
-<<<<<<< HEAD
   config_param :parent_key, :string, :default => nil
-=======
   config_param :flush_size, :integer, :default => 1000
->>>>>>> e55576de
 
   include Fluent::SetTagKeyMixin
   config_set_default :include_tag_key, false
@@ -52,11 +48,11 @@
     chunk.msgpack_each do |tag, time, record|
       if @logstash_format
         record.merge!({"@timestamp" => Time.at(time).to_datetime.to_s})
-	if @utc_index
-	    target_index = "#{@logstash_prefix}-#{Time.at(time).getutc.strftime("#{@logstash_dateformat}")}"
-	else
-	    target_index = "#{@logstash_prefix}-#{Time.at(time).strftime("#{@logstash_dateformat}")}"
-	end
+    	if @utc_index
+    	    target_index = "#{@logstash_prefix}-#{Time.at(time).getutc.strftime("#{@logstash_dateformat}")}"
+    	else
+    	    target_index = "#{@logstash_prefix}-#{Time.at(time).strftime("#{@logstash_dateformat}")}"
+    	end
       else
         target_index = @index_name
       end
@@ -69,22 +65,18 @@
       if @id_key && record[@id_key]
         meta['index']['_id'] = record[@id_key]
       end
-<<<<<<< HEAD
+
       if @parent_key && record[@parent_key]
         meta['index']['_parent'] = record[@parent_key]
       end
 
-      bulk_message << Yajl::Encoder.encode(meta)
-      bulk_message << Yajl::Encoder.encode(record)
-=======
       if bulk_message.size < @flush_size
         bulk_message << Yajl::Encoder.encode(meta)
         bulk_message << Yajl::Encoder.encode(record)
       else 
-	send(bulk_message)
+	    send(bulk_message)
         bulk_message.clear
       end
->>>>>>> e55576de
     end
     send(bulk_message) unless bulk_message.empty?
     bulk_message.clear
